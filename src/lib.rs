/*!
This library contains functions to import, parse and export song files of different formats.
It is used in the Cantara project for song import and generation of song slides and music sheets.

# Overview

Churches and other groups who want to sing together as a group often need to export songs to different formats.
While the musicians need the songs in a music-sheet like format, the audience most often is interested in the lyrics only.
The Cantara project tries to unify these requirements by providing a simple text format for songs which can be used to generate different output formats.
The song format is a simple and easy to read text format which can be used to write songs in plain text files.
The crate handles the import of these song files and provides a Song struct which can be used to generate different output formats.
Due to legacy reasons, the crate also supports the import of songs from other formats.
At the moment, the following import formats are going to be supported:
- The Cantara classic song format (lyrics only), see [`crate::importer::classic-song`] module.
- The cssf song format (lyrics and scores) (under construction)
- the CCLI song format (lyrics only) (under construction)
*/

use importer::classic_song::slides_from_classic_song;
use importer::errors::*;
use slides::{ShowMetaInformation, Slide, SlideSettings};
use std::error::Error;
use std::ffi::{c_char, c_int, CStr, CString};
use std::path::PathBuf;

/// - The `song` module contains the data structures needed for songs and its methods for managing and interpreting song data.
pub mod song;

/// - The `importer` module contains functions for importing songs from different formats.
pub mod importer;

/// The filetypes which are supported as input/output
pub mod filetypes;

/// The handling of song presentation slides
pub mod slides;

/// Templates which define the creation of slides and the insertion of data
pub mod templating;

/// Extern library call function for creating a presentation from a given input file
/// 
/// # Parameters
/// - `c_file_path`: The absolute path of the file as a `*const c_char`
/// - `c_title_slide`: A C boolean integer which determins whether to show a separate title slide (0 = false, 1 => true)
/// - `c_show_spoiler`: A C boolean integer which determins whether a designated spoiler is shown 
/// - `c_show_meta_information`: A C integer which determins whether meta informtion is shown (0 => None, 1 => Show on first slide, 2 => Show on last slide, 3 => Show on first slide and last slide)
/// - `c_meta_syntax`: A `*const c_char` which contains the syntax of the shown meta data (if none is desired, give an empty string)
/// - `c_empty_last_slides`: A C boolean integer which determins whether an empty last slide should be appended to every song (0 => false, 1 => true)
/// - `c_max_lines`: A c_int with the max number of lines after which the slide is wrapped. If 0 is given, no slide wrap will take place,
///
/// # Returns
/// The slides as a `*const c_char`.
#[no_mangle]
pub extern "C" fn create_presentation_from_file_c(
<<<<<<< HEAD
    file_path: *const c_char,
    title_slide: c_int,
    show_spoiler: c_int,
    show_meta_information: c_int,
    meta_syntax: *const c_char,
    empty_last_side: c_int,
    max_lines: c_int,
) {
    // TODO: Implement wrapper here
=======
    c_file_path: *const c_char,
    c_title_slide: c_int,
    c_show_spoiler: c_int,
    c_show_meta_information: c_int,
    c_meta_syntax: *const c_char,
    c_empty_last_side: c_int,
    c_max_lines: c_int
) -> *const c_char {
    let file_path: PathBuf = PathBuf::from(c_string_to_rust(c_file_path).unwrap());
    let title_slide: bool = match c_title_slide as i32 {
        1 => true,
        _ => false
    };
    let show_spoiler: bool = match c_show_spoiler as i32 {
        1 => true,
        _ => false
    };
    let show_meta_information: ShowMetaInformation = match c_show_meta_information {
        1 => ShowMetaInformation::FirstSlide,
        2 => ShowMetaInformation::LastSlide,        
        3 => ShowMetaInformation::FirstSlideAndLastSlide,
        _ => ShowMetaInformation::None,        
    };
    
    let meta_syntax = c_string_to_rust(c_meta_syntax).unwrap();
    
    let empty_last_slide: bool = match c_empty_last_side {
        1 => true,
        _ => false
    };
    
    let max_lines: Option<usize> = match c_max_lines as usize {
        0 => None,
        _ => Some(c_max_lines as usize)
    };
    
    let slide_settings: SlideSettings = SlideSettings {
        title_slide,
        show_spoiler,
        show_meta_information,
        meta_syntax,
        empty_last_slide,
        max_lines
    };
    
    match create_presentation_from_file(file_path, slide_settings) {
        Ok(v) => rust_string_to_c_char(serde_json::to_string(&v).unwrap()).unwrap(),
        Err(err) => rust_string_to_c_char(err.to_string()).unwrap(),
    }
>>>>>>> 1da4034a
}

/// Create a presentation from a file and return the slides or an error if something went wrong
pub fn create_presentation_from_file(
    file_path: PathBuf,
    slide_settings: SlideSettings,
) -> Result<Vec<Slide>, Box<dyn Error>> {
    if !file_path.exists() {
        return Err(Box::new(CantaraFileDoesNotExistError));
    }

    if file_path.extension() == Some(std::ffi::OsStr::new("song")) {
        let file_content = std::fs::read_to_string(&file_path).unwrap();
        let slides = slides_from_classic_song(
            &file_content,
            &slide_settings,
            file_path.file_stem().unwrap().to_str().unwrap().to_string(),
        );

        return Ok(slides);
    }

    Err(Box::new(CantaraImportUnknownFileExtensionError {
        file_extension: "unknown".to_string(),
    }))
}

fn c_string_to_rust(c_str: *const c_char) -> Option<String> {
    if c_str.is_null() {
        return None; // Handle null pointer
    }

    // Unsafe block, da wir mit rohen Zeigern arbeiten
    unsafe {
        // Konvertiere *const char zu &CStr
        let cstr = CStr::from_ptr(c_str);
        
        // Konvertiere zu Rust-String (bei ungültigem UTF-8 gibt es Fehlerbehandlung)
        cstr.to_str()
            .map(|s| s.to_string()) // Erfolgreiche Konvertierung zu String
            .ok() // Fehlerbehandlung: None bei ungültigem UTF-8
    }
}

fn rust_string_to_c_char(rust_str: String) -> Option<*const c_char> {
    // Konvertiere Rust-String in CString
    match CString::new(rust_str) {
        Ok(c_string) => {
            // Extrahiere den *const c_char Zeiger
            let c_ptr = c_string.as_ptr();
            // Wichtig: c_string bleibt hier im Scope, damit der Zeiger gültig bleibt
            std::mem::forget(c_string); // Optional: Verhindert Drop, wenn der Zeiger länger leben soll
            Some(c_ptr)
        }
        Err(_) => {
            // Fehler: String enthält interne Nullbytes
            None
        }
    }
}

#[cfg(test)]
mod tests {
    use std::path::PathBuf;

    use crate::{create_presentation_from_file, slides::SlideSettings};

    use super::song::Song;

    #[test]
    fn create_example_song() {
        let song: Song = Song::new("Test Song");
        assert_eq!(song.title, "Test Song");
        assert_eq!(song.get_total_part_count(), 0);
        assert_eq!(song.get_unpacked_parts().len(), 0)
    }

    #[test]
    fn test_file_does_not_exist_error() {
        let file_path: PathBuf = "Ich existiere nicht.song".into();
        let slide_settings: SlideSettings = SlideSettings::default();

        assert!(create_presentation_from_file(file_path, slide_settings).is_err())
    }
}<|MERGE_RESOLUTION|>--- conflicted
+++ resolved
@@ -10,10 +10,10 @@
 The song format is a simple and easy to read text format which can be used to write songs in plain text files.
 The crate handles the import of these song files and provides a Song struct which can be used to generate different output formats.
 Due to legacy reasons, the crate also supports the import of songs from other formats.
-At the moment, the following import formats are going to be supported:
+At the moment, the following import formats are supported:
 - The Cantara classic song format (lyrics only), see [`crate::importer::classic-song`] module.
-- The cssf song format (lyrics and scores) (under construction)
-- the CCLI song format (lyrics only) (under construction)
+- The cssf song format (lyrics and scores), see cssf_song module. (under construction)
+- the CCLI song format (lyrics only), see ccli_song module. (under construction)
 */
 
 use importer::classic_song::slides_from_classic_song;
@@ -22,6 +22,7 @@
 use std::error::Error;
 use std::ffi::{c_char, c_int, CStr, CString};
 use std::path::PathBuf;
+
 
 /// - The `song` module contains the data structures needed for songs and its methods for managing and interpreting song data.
 pub mod song;
@@ -53,17 +54,6 @@
 /// The slides as a `*const c_char`.
 #[no_mangle]
 pub extern "C" fn create_presentation_from_file_c(
-<<<<<<< HEAD
-    file_path: *const c_char,
-    title_slide: c_int,
-    show_spoiler: c_int,
-    show_meta_information: c_int,
-    meta_syntax: *const c_char,
-    empty_last_side: c_int,
-    max_lines: c_int,
-) {
-    // TODO: Implement wrapper here
-=======
     c_file_path: *const c_char,
     c_title_slide: c_int,
     c_show_spoiler: c_int,
@@ -113,32 +103,35 @@
         Ok(v) => rust_string_to_c_char(serde_json::to_string(&v).unwrap()).unwrap(),
         Err(err) => rust_string_to_c_char(err.to_string()).unwrap(),
     }
->>>>>>> 1da4034a
 }
 
 /// Create a presentation from a file and return the slides or an error if something went wrong
-pub fn create_presentation_from_file(
-    file_path: PathBuf,
-    slide_settings: SlideSettings,
-) -> Result<Vec<Slide>, Box<dyn Error>> {
+pub fn create_presentation_from_file(file_path: PathBuf, slide_settings: SlideSettings) -> Result<Vec<Slide>, Box<dyn Error>> {
     if !file_path.exists() {
-        return Err(Box::new(CantaraFileDoesNotExistError));
+        return Err(
+            Box::new(CantaraFileDoesNotExistError)
+        )
     }
 
     if file_path.extension() == Some(std::ffi::OsStr::new("song")) {
+
         let file_content = std::fs::read_to_string(&file_path).unwrap();
         let slides = slides_from_classic_song(
             &file_content,
             &slide_settings,
-            file_path.file_stem().unwrap().to_str().unwrap().to_string(),
+            file_path.file_stem().unwrap().to_str().unwrap().to_string()
         );
 
         return Ok(slides);
     }
 
-    Err(Box::new(CantaraImportUnknownFileExtensionError {
-        file_extension: "unknown".to_string(),
-    }))
+    Err(
+        Box::new(
+            CantaraImportUnknownFileExtensionError {
+                file_extension: "unknown".to_string()
+            }
+        )
+    )
 }
 
 fn c_string_to_rust(c_str: *const c_char) -> Option<String> {
@@ -195,7 +188,10 @@
     fn test_file_does_not_exist_error() {
         let file_path: PathBuf = "Ich existiere nicht.song".into();
         let slide_settings: SlideSettings = SlideSettings::default();
-
-        assert!(create_presentation_from_file(file_path, slide_settings).is_err())
+        
+        assert!(
+            create_presentation_from_file(file_path, slide_settings)
+            .is_err()
+        )
     }
 }