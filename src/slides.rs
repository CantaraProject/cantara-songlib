--- conflicted
+++ resolved
@@ -151,30 +151,6 @@
     picture_path: String,
 }
 
-<<<<<<< HEAD
-/// A generic enum which can be used to define Presentation Settings for the **generation**
-/// This concerns the content/structure of the presentation, not(!) the design
-pub struct PresentationSettings {
-    pub show_title_slide: bool,
-    pub meta_syntax: String,
-    pub meta_syntax_on_first_slide: bool,
-    pub meta_syntax_on_last_slide: bool,
-    pub empty_last_slide: bool,
-    pub spoiler: bool
-}
-
-impl PresentationSettings {
-    pub fn default() -> Self {
-        PresentationSettings { 
-            show_title_slide: true, 
-            meta_syntax: "".to_string(),
-            meta_syntax_on_first_slide: true, 
-            meta_syntax_on_last_slide: true, 
-            empty_last_slide: true, 
-            spoiler: true 
-        }
-    }
-=======
 
 /// Struct for specifing the settings when creating presentation slides
 pub struct SlideSettings {
@@ -196,7 +172,30 @@
     LastSlide,
     /// Show the meta information on both the first and the last slide of a song
     FirstSlideAndLastSlide
->>>>>>> e3a08c5d
+}
+
+/// A generic enum which can be used to define Presentation Settings for the **generation**
+/// This concerns the content/structure of the presentation, not(!) the design
+pub struct PresentationSettings {
+    pub show_title_slide: bool,
+    pub meta_syntax: String,
+    pub meta_syntax_on_first_slide: bool,
+    pub meta_syntax_on_last_slide: bool,
+    pub empty_last_slide: bool,
+    pub spoiler: bool
+}
+
+impl PresentationSettings {
+    pub fn default() -> Self {
+        PresentationSettings { 
+            show_title_slide: true, 
+            meta_syntax: "".to_string(),
+            meta_syntax_on_first_slide: true, 
+            meta_syntax_on_last_slide: true, 
+            empty_last_slide: true, 
+            spoiler: true 
+        }
+    }
 }
 
 #[cfg(test)]
